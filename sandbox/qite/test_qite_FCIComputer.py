--- conflicted
+++ resolved
@@ -58,31 +58,20 @@
         verbose=0, 
         print_summary_file=0)
 
-<<<<<<< HEAD
-alg.run(beta=10.0, 
-        db = 0.1, 
-        sparseSb=0, 
-=======
 alg.run(beta=3.4, 
         db=0.1,
         dt=0.1,
         sparseSb=0,
->>>>>>> 97bf75a9
         expansion_type='All', 
         low_memorySb=0,
         second_order=1, 
         print_pool=1, 
         evolve_dfham=0, 
         random_state=0, 
-<<<<<<< HEAD
-        selected_pool=0, 
-        t_thresh=1.0e-5,)
-=======
         selected_pool=1,
         physical_r=1,
         cumulative_t=0,
         t_thresh=1.0e-4,)
->>>>>>> 97bf75a9
 
 Egs_FCI = alg.get_gs_energy()
 
