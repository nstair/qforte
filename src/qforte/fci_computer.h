#ifndef _fci_computer_h_
#define _fci_computer_h_

#include <string>
#include <vector>

#include "qforte-def.h" 
#include "tensor.h" 
<<<<<<< HEAD
#include "fci_graph.h" 
#include "df_hamiltonian.h" 
=======
#include "fci_graph.h"
#include "timer.h"
>>>>>>> d3d42918

#include <cuda_runtime.h>
#include <cuComplex.h>

class local_timer;
class Gate;
class QubitBasis;
class SQOperator;
class TensorOperator;
class Tensor;
class FCIGraph;
class SQOpPool;
class DFHamiltonian;

class FCIComputer {
  public:
    /// default constructor: create a 'FCI' quantum computer 
    /// the computer represends a restricted hilbert space for 'chemistry'
    /// nel: the number of electrons
    /// sz: the z componant spin
    /// norb: the number of spatial orbitals 
    /// Implementation will be reminicient of modenrn determinant CI codes
    /// Implementation also borrows HEAVILY from the fermionic quantum emulator wfn class
    /// see (https://quantumai.google/openfermion/fqe) and related article
    FCIComputer(int nel, int sz, int norb);

    /// apply a SQOperator to the current state.
    /// (this operation is generally not a physical quantum computing operation).
    /// Only works if the sqo conservs particle number and multiplicity.
    /// TODO(Tyler?): implement this...
    // void apply_sq_operator(const QubitOperator& qo);

    /// Set a particular element of tis Tensor, specified by idxs
    void set_element(const std::vector<size_t>& idxs,
            const std::complex<double> val
            );

    /// Set a particular element of tis Tensor, specified by idxs
    void add_to_element(const std::vector<size_t>& idxs,
            const std::complex<double> val
            );

    /// apply a TensorOperator to the current state 
    void apply_tensor_operator(const TensorOperator& top);

    void apply_tensor_spat_1bdy(
      const Tensor& h1e, 
      size_t norb);

    /// apply a 1-body TensorOperator to the current state 
    // void apply_tensor_spin_1bdy(const TensorOperator& top);
    
    void apply_tensor_spin_1bdy(
      const Tensor& h1e, 
      size_t norb);

    void apply_tensor_spin_12bdy(
      const Tensor& h1e, 
      const Tensor& h2e, 
      size_t norb);

    void apply_tensor_spin_012bdy(
      const Tensor& h0e, 
      const Tensor& h1e, 
      const Tensor& h2e, 
      size_t norb);

    void apply_tensor_spat_12bdy(
      const Tensor& h1e, 
      const Tensor& h2e, 
      const Tensor& h2e_einsum, 
      size_t norb);

    void apply_tensor_spat_012bdy(
      const std::complex<double> h0e,
      const Tensor& h1e, 
      const Tensor& h2e, 
      const Tensor& h2e_einsum, 
      size_t norb);

    void lm_apply_array1(
      // const double complex *coeff, don't need
      // double complex *out,
      const Tensor& out,
      // const int *dexc,
      const std::vector<int> dexc,
      const int astates,
      const int bstates,
      const int ndexc,
      // const double complex *h1e,
      const Tensor& h1e,
      const int norbs,
      const bool is_alpha);
      // const struct blasfunctions * blasfunc);

    void apply_array_1bdy(
      Tensor& out,
      const std::vector<int>& dexc,
      const int astates,
      const int bstates,
      const int ndexc,
      const Tensor& h1e,
      const int norbs,
      const bool is_alpha);

    void lm_apply_array12_same_spin_opt(
      // const double complex *coeff,
      Tensor& out, // double complex *out,
      const std::vector<int>& dexc, // const int *dexc,
      const int alpha_states,
      const int beta_states,
      const int ndexc,
      const Tensor& h1e, // const double complex *h1e,
      const Tensor& h2e, // const double complex *h2e,
      const int norbs,
      const bool is_alpha); 

    void lm_apply_array12_diff_spin_opt(
      // const double complex *coeff,
      Tensor& out,// double complex *out,
      const std::vector<int>& adexc,// const int *adexc,
      const std::vector<int>& bdexc,// const int *bdexc,
      const int alpha_states,
      const int beta_states,
      const int nadexc,
      const int nbdexc,
      const Tensor& h2e, //const double complex *h2e,
      const int norbs); 

    std::pair<Tensor, Tensor> calculate_dvec_spin_with_coeff();

    Tensor calculate_coeff_spin_with_dvec(std::pair<Tensor, Tensor>& dvec);

    /// apply a 1-body and 2-body TensorOperator to the current state 
    void apply_tensor_spin_12_body(const TensorOperator& top);

    /// apply a 1-body and 2-body TensorOperator to the current state 
    void apply_tensor_spat_12_body(const TensorOperator& top);

    std::pair<std::vector<int>, std::vector<int>> evaluate_map_number(
      const std::vector<int>& numa,
      const std::vector<int>& numb); 

    std::pair<std::vector<int>, std::vector<int>> evaluate_map(
      const std::vector<int>& crea,
      const std::vector<int>& anna,
      const std::vector<int>& creb,
      const std::vector<int>& annb); 

    // opa : index list for alpha creation operators
    // oha : index list for alpha annihilation operators
    // opb : index list for beta creation operators
    // ohb : index list for beta annihilation operators
    void apply_cos_inplace(
      const std::complex<double> time,
      const std::complex<double> coeff,
      const std::vector<int>& crea,
      const std::vector<int>& anna,
      const std::vector<int>& creb,
      const std::vector<int>& annb,
      Tensor& Cout);

    int isolate_number_operators(
      const std::vector<int>& cre,
      const std::vector<int>& ann,
      std::vector<int>& crework,
      std::vector<int>& annwork,
      std::vector<int>& number); 

    /// A lower-level helper function that applies the exponential of a
    /// two-term (hermitian) SQOperator to the FCIComputer, only applies number operators.
    void evolve_individual_nbody_easy(
      const std::complex<double> time,
      const std::complex<double> coeff,
      const Tensor& Cin,
      Tensor& Cout,
      const std::vector<int>& crea,
      const std::vector<int>& anna,
      const std::vector<int>& creb,
      const std::vector<int>& annb); 

    /// A lower-level helper function that applies the exponential of a
    /// two-term (hermitian) SQOperator to the FCIComputer.
    void evolve_individual_nbody_hard(
      const std::complex<double> time,
      const std::complex<double> coeff,
      const Tensor& Cin,
      Tensor& Cout,
      const std::vector<int>& crea,
      const std::vector<int>& anna,
      const std::vector<int>& creb,
      const std::vector<int>& annb); 

    /// An intermediate function that applies the exponential of a
    /// two-term (hermitian) SQOperator to the FCIComputer.
    void evolve_individual_nbody(
      const std::complex<double> time,
      const SQOperator& sqop,
      const Tensor& Cin,
      Tensor& Cout,
      const bool antiherm = false,
      const bool adjoint = false);

    /// A function that applies the exponential of a
    /// two-term (hermitian) SQOperator to the FCIComputer.
    /// The operator is multipled by by the evolution time
    /// Onus on the user to assure evolution is unitary.
    void apply_sqop_evolution(
      const std::complex<double> time,
      const SQOperator& sqop,
      const bool antiherm = false,
      const bool adjoint = false);

    /// A function that applies the exponentials of an ordered list of
    /// two-term (hermitian) SQOperators to the FCIComputer
    /// The 'basic' implies thet trotterizaiton is 1st order and done in a single step.
    /// The evolution time is assumend to be 1.0,
    /// Onus on the user to assure evolution is unitary.
    /// Primary use of this funcion is for dUCC ansatz
    void evolve_pool_trotter_basic(
      const SQOpPool& pool,
      const bool antiherm = false,
      const bool adjoint = false);

    /// A more flexable function that applies the exponentials of an ordered list of
    /// two-term (hermitian) SQOperators to the FCIComputer
    /// Onus on the user to assure evolution is unitary.
    /// Primary use of this funcion is for dUCC ansatz
    void evolve_pool_trotter(
      const SQOpPool& pool,
      const double evolution_time,
      const int trotter_steps,
      const int trotter_order,
      const bool antiherm = false,
      const bool adjoint = false);

    /// A funciton to apply the exact time evolution of an operator
    /// usnig a tayler expanson.
    /// Onus on the user to assure evolution is unitary.
    void evolve_op_taylor(
      const SQOperator& op,
      const double evolution_time,
      const double convergence_thresh,
      const int max_taylor_iter,
      const bool real_evolution);

    /// A funciton to apply the exact time evolution of an operator
    /// usnig a tayler expanson.
    /// Onus on the user to assure evolution is unitary.
    void evolve_tensor_taylor(
      const std::complex<double> h0e,
      const Tensor& h1e, 
      const Tensor& h2e, 
      const Tensor& h2e_einsum, 
      size_t norb,
      const double evolution_time,
      const double convergence_thresh,
      const int max_taylor_iter,
      const bool real_evolution);

    /// A lower-level helper function that applies a SQOperator
    /// term to the FCIComputer.
    void apply_individual_nbody1_accumulate(
      const std::complex<double> coeff, 
      const Tensor& Cin,
      Tensor& Cout,
      std::vector<int>& targeta,
      std::vector<int>& sourcea,
      std::vector<int>& paritya,
      std::vector<int>& targetb,
      std::vector<int>& sourceb,
      std::vector<int>& parityb);

    // void apply_individual_nbody1_accumulate_gpu(
    //   const std::complex<double> coeff, 
    //   const Tensor& Cin,
    //   Tensor& Cout,
    //   std::vector<int>& targeta,
    //   std::vector<int>& sourcea,
    //   std::vector<int>& paritya,
    //   std::vector<int>& targetb,
    //   std::vector<int>& sourceb,
    //   std::vector<int>& parityb);

    void apply_individual_nbody1_accumulate_cpu(
      const std::complex<double> coeff, 
      const Tensor& Cin,
      Tensor& Cout,
      std::vector<int>& targeta,
      std::vector<int>& sourcea,
      std::vector<int>& paritya,
      std::vector<int>& targetb,
      std::vector<int>& sourceb,
      std::vector<int>& parityb);

    /// Apply a single term of a SQOperator to the FCIComputer after
    /// re-indexing the creators and anihilators. 
    /// NICK: Still need a top level function which takes a sqop term...
    void apply_individual_nbody_accumulate(
      const std::complex<double> coeff,
      const Tensor& Cin,
      Tensor& Cout,
      const std::vector<int>& daga,
      const std::vector<int>& undaga, 
      const std::vector<int>& dagb,
      const std::vector<int>& undagb);

    /// Apply individual sqop term
    void apply_individual_sqop_term(
      const std::tuple< std::complex<double>, std::vector<size_t>, std::vector<size_t>>& term,
      const Tensor& Cin,
      Tensor& Cout);

    /// apply a second quantized operator, must be number and spin conserving.
    void apply_sqop(const SQOperator& sqop);

    /// apply the diagonal of a second quantized operator, must be number and spin conserving.
    void apply_diagonal_of_sqop(
      const SQOperator& sq_op, 
      const bool invert_coeff = true);

    /// apply a second quantized operator, must be number and spin conserving.
    void apply_sqop_pool(const SQOpPool& sqop_pool);

    /// apply a second quantized operator, must be number and spin conserving.
    std::complex<double> get_exp_val(const SQOperator& sqop);

    /// Get expectaion of restricted tensor operator, must be number and spin conserving.
    std::complex<double> get_exp_val_tensor(
      const std::complex<double> h0e, 
      const Tensor& h1e, 
      const Tensor& h2e, 
      const Tensor& h2e_einsum, 
      size_t norb);  

    /// Applies the double factorized hamiltonian to the current state
    void apply_df_ham(
      const DFHamiltonian& df_ham,
      const double nuc_rep_en);

    /// Applies the trotterized form of a
    /// double factorized hamiltonain time evolution,
    /// NOTE: thresholds for the double factorization eigenvalue cutoffs
    /// are specified before this funciton is called
    void evolve_df_ham_trotter(
      const DFHamiltonian& df_ham,
      const double evolution_time);

    /// Evolve the wave funciton under a givens rotation specified by the matrix U.
    void evolve_givens(
      const Tensor& U,
      const bool is_alfa);

    /// Evolve the wave fuction by a diagonal operator specified by the
    /// matrix V.
    void evolve_diagonal_from_mat(
      const Tensor& V,
      const double evolution_time);

    /// Apply a diagonal operator defined by V to the wave funciton.
    void apply_diagonal_from_mat(const Tensor& V);

    void apply_diagonal_array(
      Tensor& C, // Just try in-place for now...
      const std::vector<uint64_t>& astrs,
      const std::vector<uint64_t>& bstrs,
      const Tensor& D,
      const Tensor& V,
      const size_t nalfa_strs,
      const size_t nbeta_strs,
      const size_t nalfa_el,
      const size_t nbeta_el,
      const size_t norb,
      const bool exponentiate = true);

    void apply_diagonal_array_part(
      std::vector<std::complex<double>>& out, 
      const std::vector<int>& occ, 
      const std::vector<std::complex<double>>& diag, 
      const std::vector<std::complex<double>>& array, 
      const size_t nstrs, 
      const size_t nel, 
      const size_t norb);


    /// apply a constant to the FCI quantum computer.
    void scale(const std::complex<double> a);

    /// measure the expecation value (exactly) of the FCI quantum computer 
    /// with respect a TensorOperator
    std::vector<double> direct_expectation_value(const TensorOperator& top);

    // NOTE(Nick): may need these Later!
    /// Measure expectation value of all operators in an operator pool
    // std::vector<std::complex<double>> direct_oppl_exp_val(const QubitOpPool& qopl);

    /// measure expectation value for specific operators in an operator pool
    // std::vector<std::complex<double>> direct_idxd_oppl_exp_val(const QubitOpPool& qopl, const std::vector<int>& idxs);

    /// measure expectaion value of all operators in an operator pool, where the
    /// operator coefficents have been multipild by mults
    // std::vector<std::complex<double>> direct_oppl_exp_val_w_mults(
    //     const QubitOpPool& qopl,
    //     const std::vector<std::complex<double>>& mults);

    /// return a string representing the state of the computer
    std::string str(
      bool print_data,
      bool print_complex
      ) const 
    {
      return C_.str(print_data, print_complex); 
    }

    /// return a tensor of the coeficients
    Tensor get_state() const { return C_; }

    /// return a tensor of the coeficients
    Tensor get_state_deep() const { 
      Tensor Cprime = C_; 
      return Cprime; 
    }

    /// return the dot product of the current FCIComputer state (as the ket) and the HF state (i.e. <HF|C_>)
    std::complex<double> get_hf_dot() const { return C_.get({0,0}); }

    /// return the coefficient corresponding to a alpha-basis / beta-basis 
    std::complex<double> coeff(const QubitBasis& abasis, const QubitBasis& bbasis);

    /// return the number of electrons
    size_t get_nel() const { return nel_; }

    /// return the z-componant spin
    size_t get_sz() const { return sz_; }
    
    /// return the number of spatial orbitals
    size_t none_ops() const { return norb_; }

    /// return the indexes of non-zero elements
    std::vector<std::vector<size_t>> get_nonzero_idxs() const;

    /// return the number of two-qubit operations
    /// NOTE(Nick) Maybe try to keep (or some proxy at least)?
    // size_t ntwo_ops() const { return ntwo_ops_; }

    /// set the coefficient tensor directly from another coefficient tensor
    /// checks the shape, throws if incompatable
    void set_state(const Tensor& other_state);

    /// set the quantum computer to the state
    /// basis_1 * c_1 + basis_2 * c_2 + ...
    /// where this information is passed as a vectors of pairs
    ///  [(basis_1, c_1), (basis_2, c_2), ...]
    // void set_state(std::vector<std::pair<QubitBasis, double_c>> state);

    /// Sets all coefficeints fo the FCI Computer to Zero
    void zero();

    /// Sets all coefficeints fo the FCI Computer to Zero except the HF Determinant (set to 1).
    void hartree_fock();

    void print_vector(const std::vector<int>& vec, const std::string& name);

    void print_vector_z(const std::vector<std::complex<double>>& vec, const std::string& name);

    void print_vector_uint(const std::vector<uint64_t>& vec, const std::string& name);

    /// get timings
    std::vector<std::pair<std::string, double>> get_timings() { return timings_; }

    local_timer get_acc_timer() { return timer_; }

    /// clear the timings
    void clear_timings() { timings_.clear(); }

    void do_on_gpu();
    void do_on_cpu();

  private:

    bool use_gpu_operations_ = false;

    /// the number of electrons
    size_t nel_;

    /// the number of alpha electrons
    size_t nalfa_el_;

    /// the number of beta electrons
    size_t nbeta_el_;

    /// the number of alpha strings
    size_t nalfa_strs_;

    /// the number of beta strings
    size_t nbeta_strs_;

    /// the z-componant spin
    size_t sz_;

    /// the number of spatial orbitals
    size_t norb_;

    /// the number of alpha basis states 
    size_t nabasis_;

    /// the number of beta basis states 
    size_t nbbasis_;

    /// NOTE(Nick): Unsure if needed, may be repalced by FCIGraph?
    /// the tensor product basis
    // std::vector<QubitBasis> basis_;

    // The name of the FCI Shape;
    const std::string name_ = "FCIComputer State";

    /// The coefficients of the starting state in the tensor product basis
    Tensor C_;

    /// The corresponding FCIGraph for this computer
    FCIGraph graph_;

    local_timer timer_;

    /// the coefficients of the ending state in the tensor product basis
    // std::vector<std::complex<double>> new_coeff_;

    /// timings and descriptions accessable in python
    std::vector<std::pair<std::string, double>> timings_;

    /// NOTE(Nick): keeping for future?
    /// the number of one-qubit operations
    // size_t none_ops_ = 0;
    /// the number of two-qubit operations
    // size_t ntwo_ops_ = 0;

    /// the threshold for doing operations with elements of gate matricies
    double compute_threshold_ = 1.0e-12;
};

#endif // _fci_computer_h_<|MERGE_RESOLUTION|>--- conflicted
+++ resolved
@@ -6,13 +6,10 @@
 
 #include "qforte-def.h" 
 #include "tensor.h" 
-<<<<<<< HEAD
 #include "fci_graph.h" 
 #include "df_hamiltonian.h" 
-=======
 #include "fci_graph.h"
 #include "timer.h"
->>>>>>> d3d42918
 
 #include <cuda_runtime.h>
 #include <cuComplex.h>
