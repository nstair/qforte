--- conflicted
+++ resolved
@@ -44,14 +44,9 @@
     /// and contract all pauli operators
     void canonical_order();
 
-<<<<<<< HEAD
     /// Put all operators in the linear combination in canonical form AND THEN
     /// combine like terms.
-    void simplify();
-=======
-    /// simplify the operator using std::unsorted_map (i.e. combine like terms)
     void simplify(bool combine_like_terms=true);
->>>>>>> a55cc0a8
 
     /// join a new operator to this operator via multiplicaiton
     void join_operator(const QuantumOperator& rqo, bool simplify_lop);
