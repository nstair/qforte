"""
A class for the system information, either a molecule or a lattice system such as
Hubbard model.
"""

# TODO: Documentation needs to be fixed, attributes should be listed below
#       as opposed to arguments for __init__() (Nick).

class Molecule(object):
    """Class for storing moleucular information. Should be instatiated using using
    a MolAdapter and populated by calling MolAdapter.run(**kwargs).


    Atributes
    ---------
    _mol_geometry : list of tuples
        Gives coordinates of each atom in Angstroms. Example format is
        geometry = [('H', (0., 0., 0.)), ('H', (0., 0., 1.50))].

    _basis : string
        Gives the basis set to be used. Default is 'sto-3g'.

    _multiplicity : int
        Gives the targeted spin multiplicity of the molecular system.

    _charge : int
        Gives the targeted net charge of the molecular system (controls number of
        electrons to be considered).

    _description : optional, string
        Recomeded to use to distingush various runs
        (for example with differnet bond lengths or geometric configurations),
        if populated using a OpenFermionMolAdapter.


    _filename : optional, string
        Specifies the name of the .hdf5 file molecular data from psi4/pyscf
        calculation will be stored in, if populated using a
        OpenFermionMolAdapter.

    _hdf5_dir : optional, string
        Specifies the directory in which to store the .hdf5 file molecular
        data from psi4/pyscf calculation will be stored in.
        Default is "<openfermion_src_dir>/data", if populated using a
        OpenFermionMolAdapter.

    """

    def __init__(self, mol_geometry=None, basis='sto-3g', multiplicity=1, charge=0,
                 description="", filename="", hdf5_dir=None   ):
        """Initialize a qforte molecule object.

        Arguments
        ---------
        mol_geometry : tuple of tuples
            Gives the coordinates of each atom in the moleucle.
            An example is [('H', (0, 0, 0)), ('H', (0, 0, 0.7414))].
            Distances in angstrom.

        basis : string
            Gives the basis set. Default is 'sto-3g'.

        charge : int
            Gives the total molecular charge. Defaults to 0.

        multiplicity : int
            Gives the spin multiplicity.

        description : optional, string
            Gives a description of the molecule.

        filename : optional, string
            Gives name of file to use if generating with OpenFermion-Psi4
            or OpenFermion-pyscf.

        hdf5_dir : optional, string
            Optional data directory to change from default
            data directory specified in config file if generating with
            OpenFermion-Psi4 or OpenFermion-pyscf.
        """

        self.geometry = mol_geometry
        self.basis = basis
        self.multiplicity = multiplicity
        self.charge = charge
        self.description = description
        self.filename = filename
        self.hdf5_dir = hdf5_dir

    def set_hamiltonian(self, hamiltonain_operator):
        self._hamiltonian = hamiltonain_operator

    def set_sq_hamiltonian(self, sq_hamiltonain_operator):
        self._sq_hamiltonian = sq_hamiltonain_operator

<<<<<<< HEAD
    def set_of_sq_hamiltonian(self, sq_opferm_hamiltonain_operator):
        self._sq_of_hamiltonian = sq_opferm_hamiltonain_operator
=======
    def set_sq_of_ham(self, sq_of_ham):
        self._sq_of_ham = sq_of_ham

    def set_hf_reference(self, hf_reference):
        self._hf_reference = hf_reference
>>>>>>> bfda8c46

    def set_ccsd_amps(self, ccsd_singles, ccsd_doubles):
        self._ccsd_singles = ccsd_singles
        self._ccsd_doubles = ccsd_doubles

    def set_hf_energy(self, hf_energy):
        self._hf_energy = hf_energy

    def set_mp2_energy(self, mp2_energy):
        self._mp2_energy = mp2_energy

    def set_cisd_energy(self, cisd_energy):
        self._cisd_energy = cisd_energy

    def set_ccsd_energy(self, ccsd_energy):
        self._ccsd_energy = ccsd_energy

    def set_fci_energy(self, fci_energy):
        self._fci_energy = fci_energy


    def get_ccsd_amps(self):
        return self._ccsd_singles, self._ccsd_doubles

    def get_hamiltonian(self):
        return self._hamiltonian

    def get_sq_hamiltonian(self):
        return self._sq_hamiltonian

    def get_sq_of_ham(self):
        return self._sq_of_ham

    def get_hf_reference(self):
        return self._hf_reference

    def get_hf_energy(self):
        return self._hf_energy

    def get_mp2_energy(self):
        return self._mp2_energy

    def get_cisd_energy(self):
        return self._cisd_energy

    def get_ccsd_energy(self):
        return self._ccsd_energy

    def get_fci_energy(self):
        return self._fci_energy<|MERGE_RESOLUTION|>--- conflicted
+++ resolved
@@ -93,16 +93,11 @@
     def set_sq_hamiltonian(self, sq_hamiltonain_operator):
         self._sq_hamiltonian = sq_hamiltonain_operator
 
-<<<<<<< HEAD
-    def set_of_sq_hamiltonian(self, sq_opferm_hamiltonain_operator):
-        self._sq_of_hamiltonian = sq_opferm_hamiltonain_operator
-=======
     def set_sq_of_ham(self, sq_of_ham):
         self._sq_of_ham = sq_of_ham
 
     def set_hf_reference(self, hf_reference):
         self._hf_reference = hf_reference
->>>>>>> bfda8c46
 
     def set_ccsd_amps(self, ccsd_singles, ccsd_doubles):
         self._ccsd_singles = ccsd_singles
