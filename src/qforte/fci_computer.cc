#include <map>
#include <random>
#include <algorithm>
#include <functional>
#include <stdexcept>
#include <cmath>
#include <iterator>

// #include "fmt/format.h"

#include "qubit_basis.h"
#include "circuit.h"
#include "gate.h"
#include "helpers.h"
#include "qubit_operator.h"
#include "tensor.h"
#include "tensor_operator.h"
#include "qubit_op_pool.h"
#include "sq_op_pool.h"
#include "timer.h"
#include "sq_operator.h"
#include "blas_math.h"

#include "fci_computer.h"
#include "fci_graph.h"


FCIComputer::FCIComputer(int nel, int sz, int norb) : 
    nel_(nel), 
    sz_(sz),
    norb_(norb) {

    if (nel_ < 0) {
        throw std::invalid_argument("Cannot have negative electrons");
    }
    if (nel_ < std::abs(static_cast<double>(sz_))) {
        throw std::invalid_argument("Spin quantum number exceeds physical limits");
    }
    if ((nel_ + sz_) % 2 != 0) {
        throw std::invalid_argument("Parity of spin quantum number and number of electrons is incompatible");
    }

    nalfa_el_ = (nel_ + sz_) / 2;
    nbeta_el_ = nel_ - nalfa_el_;

    nalfa_strs_ = 1;
    for (int i = 1; i <= nalfa_el_; ++i) {
        nalfa_strs_ *= norb_ - i + 1;
        nalfa_strs_ /= i;
    }

    if (nalfa_el_ < 0 || nalfa_el_ > norb_) {
        nalfa_strs_ = 0;
    }

    nbeta_strs_ = 1;
    for (int i = 1; i <= nbeta_el_; ++i) {
        nbeta_strs_ *= norb_ - i + 1;
        nbeta_strs_ /= i;
    }

    if (nbeta_el_ < 0 || nbeta_el_ > norb_) {
        nbeta_strs_ = 0;
    }

    C_.zero_with_shape({nalfa_strs_, nbeta_strs_});
    C_.set_name("FCI Computer");

    graph_ = FCIGraph(nalfa_el_, nbeta_el_, norb_);
}

/// Set a particular element of the tensor stored in FCIComputer, specified by idxs
void FCIComputer::set_element(
    const std::vector<size_t>& idxs,
    const std::complex<double> val
        )
{
    C_.set(idxs, val);
}

/// apply a TensorOperator to the current state 
void apply_tensor_operator(const TensorOperator& top);

/// apply a Tensor represending a 1-body spin-orbital indexed operator to the current state 
void FCIComputer::apply_tensor_spin_1bdy(const Tensor& h1e, size_t norb) {

    if(h1e.size() != (norb * 2) * (norb * 2)){
        throw std::invalid_argument("Expecting h1e to be nso x nso for apply_tensor_spin_1bdy");
    }

    Tensor Cnew({nalfa_strs_, nbeta_strs_}, "Cnew");

    Tensor h1e_blk1 = h1e.slice(
        {
            std::make_pair(0, norb_), 
            std::make_pair(0, norb_)
            }
        );

    Tensor h1e_blk2 = h1e.slice(
        {
            std::make_pair(norb_, 2*norb_), 
            std::make_pair(norb_, 2*norb_)
            }
        );

    apply_array_1bdy(
        Cnew,
        graph_.read_dexca_vec(),
        nalfa_strs_,
        nbeta_strs_,
        graph_.get_ndexca(),
        h1e_blk1,
        norb_,
        true);

    apply_array_1bdy(
        Cnew,
        graph_.read_dexcb_vec(),
        nalfa_strs_,
        nbeta_strs_,
        graph_.get_ndexcb(),
        h1e_blk2,
        norb_,
        false);

    C_ = Cnew;
}

/// apply Tensors represending 1-body and 2-body spin-orbital indexed operator to the current state 
/// A LOT of wasted memory here, will want to improve...
void FCIComputer::apply_tensor_spin_12bdy(
    const Tensor& h1e, 
    const Tensor& h2e, 
    size_t norb) 
{
    if(norb > 10 or norb_ > 10){
        throw std::invalid_argument("Don't use this function with more that 10 orbitals, too much memory");
    }

    if(h1e.size() != (norb * 2) * (norb * 2)){
        throw std::invalid_argument("Expecting h1e to be nso x nso for apply_tensor_spin_12bdy");
    }

    if(h2e.size() != (norb * 2) * (norb * 2) * (norb * 2) * (norb * 2) ){
        throw std::invalid_argument("Expecting h2e to be nso x nso x nso nso for apply_tensor_spin_12bdy");
    }

    Tensor Cnew({nalfa_strs_, nbeta_strs_}, "Cnew");
    Tensor h1e_new = h1e;

    Tensor h2e_new(h2e.shape(), "A2");
    Tensor::permute(
        {"i", "j", "k", "l"}, 
        {"i", "k", "j", "l"}, 
        h2e, 
        h2e_new); 

    h2e_new.scale(-1.0);

    for(int k = 0; k < 2 * norb_; k++){
        Tensor h2e_k = h2e.slice(
        {
            std::make_pair(0, 2 * norb_), 
            std::make_pair(k, k+1),
            std::make_pair(k, k+1), 
            std::make_pair(0, 2 * norb_)
            }
        );

        h2e_k.scale(-1.0);

        h1e_new.zaxpy(
            h2e_k,
            1.0,
            1,
            1);
    }

    /// NICK: Keeping this here in case future debuggin is needed
    // 1 std::cout << "\n\n  ====> h1e <====" << h1e_new.print_nonzero() << std::endl;
    // 1 std::cout << "\n\n  ====> h2e <====" << h2e_new.print_nonzero() << std::endl;

    Tensor h1e_blk1 = h1e_new.slice(
        {
            std::make_pair(0, norb_), 
            std::make_pair(0, norb_)
            }
        );

    Tensor h1e_blk2 = h1e_new.slice(
        {
            std::make_pair(norb_, 2*norb_), 
            std::make_pair(norb_, 2*norb_)
            }
        );

    Tensor h2e_blk11 = h2e_new.slice(
        {
            std::make_pair(0, norb_), 
            std::make_pair(0, norb_),
            std::make_pair(0, norb_), 
            std::make_pair(0, norb_)
            }
        );

    Tensor h2e_blk12 = h2e_new.slice(
        {
            std::make_pair(0, norb_), 
            std::make_pair(0, norb_),
            std::make_pair(norb_, 2*norb_), 
            std::make_pair(norb_, 2*norb_)
            }
        );

    Tensor h2e_blk21 = h2e_new.slice(
        {
            std::make_pair(norb_, 2*norb_), 
            std::make_pair(norb_, 2*norb_),
            std::make_pair(0, norb_), 
            std::make_pair(0, norb_)
            }
        );

    Tensor h2e_blk22 = h2e_new.slice(
        {
            std::make_pair(norb_, 2*norb_), 
            std::make_pair(norb_, 2*norb_),
            std::make_pair(norb_, 2*norb_), 
            std::make_pair(norb_, 2*norb_)
            }
        );

    std::pair<Tensor, Tensor> dvec = calculate_dvec_spin_with_coeff();
    
    Tensor dveca_new(dvec.first.shape(),  "dveca_new");
    Tensor dvecb_new(dvec.second.shape(), "dvecb_new");

    Tensor::einsum(
        {"i", "j"},
        {"i", "j", "k", "l"},
        {"k", "l"},
        h1e_blk1,
        dvec.first,
        Cnew, 
        1.0,
        0.0
    );

    Tensor::einsum(
        {"i", "j"},
        {"i", "j", "k", "l"},
        {"k", "l"},
        h1e_blk2,
        dvec.second,
        Cnew, 
        1.0,
        0.0
    );

    Tensor::einsum(
        {"i", "j", "k", "l"},
        {"k", "l", "m", "n"},
        {"i", "j", "m", "n"},
        h2e_blk11,
        dvec.first,
        dveca_new, 
        1.0,
        0.0
    );

    Tensor::einsum(
        {"i", "j", "k", "l"},
        {"k", "l", "m", "n"},
        {"i", "j", "m", "n"},
        h2e_blk12,
        dvec.second,
        dveca_new, 
        1.0,
        0.0
    );

    Tensor::einsum(
        {"i", "j", "k", "l"},
        {"k", "l", "m", "n"},
        {"i", "j", "m", "n"},
        h2e_blk21,
        dvec.first,
        dvecb_new, 
        1.0,
        0.0
    );

    Tensor::einsum(
        {"i", "j", "k", "l"},
        {"k", "l", "m", "n"},
        {"i", "j", "m", "n"},
        h2e_blk22,
        dvec.second,
        dvecb_new, 
        1.0,
        0.0
    );

    std::pair<Tensor, Tensor> dvec_new = std::make_pair(dveca_new, dvecb_new);

    Cnew.zaxpy(
        calculate_coeff_spin_with_dvec(dvec_new),
        1.0,
        1,
        1    
    );

    C_ = Cnew;
}

/// apply Tensors represending 1-body and 2-body spin-orbital indexed operator to the current state 
void FCIComputer::apply_tensor_spin_012bdy(
    const Tensor& h0e, 
    const Tensor& h1e, 
    const Tensor& h2e, 
    size_t norb) 
{
    h0e.shape_error({1});
    Tensor Cold = C_;
    
    apply_tensor_spin_12bdy(
        h1e,
        h2e,
        norb);

    C_.zaxpy(
        Cold,
        h0e.get({0}),
        1,
        1    
    );
}

/// apply Tensors represending 1-body and 2-body spatial-orbital indexed operator to the current state 
void FCIComputer::apply_tensor_spat_12bdy(
    const Tensor& h1e, 
    const Tensor& h2e, 
    const Tensor& h2e_einsum, 
    size_t norb) 
{
    if(h1e.size() != (norb) * (norb)){
        throw std::invalid_argument("Expecting h1e to be nmo x nmo for apply_tensor_spat_12bdy");
    }

    if(h2e.size() != (norb) * (norb) * (norb) * (norb) ){
        throw std::invalid_argument("Expecting h2e to be nso x nso x nso nso for apply_tensor_spin_12bdy");
    }

    Tensor Cnew({nalfa_strs_, nbeta_strs_}, "Cnew");
    Cnew.zero();

    lm_apply_array12_same_spin_opt(
        Cnew, 
        graph_.read_dexca_vec(), // dexca_tmp
        nalfa_strs_,
        nbeta_strs_, 
        graph_.get_ndexca(),
        h1e, 
        h2e,
        norb_,
        true);

    Cnew.transpose();
        
    lm_apply_array12_same_spin_opt(
        Cnew, 
        graph_.read_dexcb_vec(),
        nalfa_strs_,
        nbeta_strs_, 
        graph_.get_ndexcb(),
        h1e, 
        h2e,
        norb_,
        false);

    Cnew.transpose();

    lm_apply_array12_diff_spin_opt(
        Cnew,
        graph_.read_dexca_vec(),
        graph_.read_dexcb_vec(),
        nalfa_strs_,
        nbeta_strs_, 
        graph_.get_ndexca(),
        graph_.get_ndexca(),
        h2e_einsum, 
        norb_); 

    C_ = Cnew;
}

/// apply Tensors represending 1-body and 2-body spatial-orbital indexed operator
/// as well as a constant to the current state 
void FCIComputer::apply_tensor_spat_012bdy(
    const std::complex<double> h0e,
    const Tensor& h1e, 
    const Tensor& h2e, 
    const Tensor& h2e_einsum, 
    size_t norb) 
{
    
    Tensor Ctemp = C_;
    
    apply_tensor_spat_12bdy(
        h1e,
        h2e,
        h2e_einsum,
        norb);

    C_.zaxpy(
        Ctemp,
        h0e,
        1,
        1    
    );
}

// NICK: VERY VERY Slow, will want even a better c++ implementation!
// Try with einsum once working or perhaps someting like the above...?
std::pair<Tensor, Tensor> FCIComputer::calculate_dvec_spin_with_coeff() {

    Tensor dveca({norb_, norb_, nalfa_strs_, nbeta_strs_}, "dveca");
    Tensor dvecb({norb_, norb_, nalfa_strs_, nbeta_strs_}, "dvecb");

    for (size_t i = 0; i < norb_; ++i) {
        for (size_t j = 0; j < norb_; ++j) {
            auto alfa_mappings = graph_.get_alfa_map()[std::make_pair(i,j)];
            auto beta_mappings = graph_.get_beta_map()[std::make_pair(i,j)];

            for (const auto& mapping : alfa_mappings) {
                size_t source = std::get<0>(mapping);
                size_t target = std::get<1>(mapping);
                std::complex<double> parity = static_cast<std::complex<double>>(std::get<2>(mapping));
                for (size_t k = 0; k < dveca.shape()[3]; ++k) {
                    size_t c_vidxa = k * C_.strides()[1] + source * C_.strides()[0];
                    size_t d_vidxa = k * dveca.strides()[3] + target * dveca.strides()[2] + j * dveca.strides()[1] + i * dveca.strides()[0];
                    dveca.data()[d_vidxa] += parity * C_.data()[c_vidxa];
                }
            }

            for (const auto& mapping : beta_mappings) {
                size_t source = std::get<0>(mapping);
                size_t target = std::get<1>(mapping);
                std::complex<double> parity = static_cast<std::complex<double>>(std::get<2>(mapping));
                for (size_t k = 0; k < dvecb.shape()[2]; ++k) {
                    size_t c_vidxb = source * C_.strides()[1] + k * C_.strides()[0];
                    size_t d_vidxb = target * dvecb.strides()[3] + k * dvecb.strides()[2] + j * dvecb.strides()[1] + i * dvecb.strides()[0];
                    dvecb.data()[d_vidxb] += parity * C_.data()[c_vidxb];
                }
            }
        }
    }
    return std::make_pair(dveca, dvecb);
}

// ALSO SLOW
Tensor FCIComputer::calculate_coeff_spin_with_dvec(std::pair<Tensor, Tensor>& dvec) {
    Tensor Cnew({nalfa_strs_, nbeta_strs_}, "Cnew");

    for (size_t i = 0; i < norb_; ++i) {
        for (size_t j = 0; j < norb_; ++j) {

            auto alfa_mappings = graph_.get_alfa_map()[std::make_pair(j,i)];
            auto beta_mappings = graph_.get_beta_map()[std::make_pair(j,i)];

            for (const auto& mapping : alfa_mappings) {
                size_t source = std::get<0>(mapping);
                size_t target = std::get<1>(mapping);
                std::complex<double> parity = static_cast<std::complex<double>>(std::get<2>(mapping));
                for (size_t k = 0; k < dvec.first.shape()[3]; ++k) {
                    size_t c_vidxa = k * Cnew.strides()[1] + source * Cnew.strides()[0];
                    size_t d_vidxa = k * dvec.first.strides()[3] + target * dvec.first.strides()[2] + j * dvec.first.strides()[1] + i * dvec.first.strides()[0];
                    Cnew.data()[c_vidxa] += parity * dvec.first.data()[d_vidxa];
                }
                
            }
            for (const auto& mapping : beta_mappings) {
                size_t source = std::get<0>(mapping);
                size_t target = std::get<1>(mapping);
                std::complex<double> parity = static_cast<std::complex<double>>(std::get<2>(mapping));
                for (size_t k = 0; k < dvec.second.shape()[2]; ++k) {
                    size_t c_vidxb = source * Cnew.strides()[1] + k * Cnew.strides()[0];
                    size_t d_vidxb = target * dvec.second.strides()[3] + k * dvec.second.strides()[2] + j * dvec.second.strides()[1] + i * dvec.second.strides()[0];
                    Cnew.data()[c_vidxb] += parity * dvec.second.data()[d_vidxb];
                }
            }
        }
    }

    return Cnew;
}

/// NICK: make this more c++ style, not a fan of the raw pointers :(
void FCIComputer::apply_array_1bdy(
    Tensor& out,
    const std::vector<int>& dexc,
    const int astates,
    const int bstates,
    const int ndexc,
    const Tensor& h1e,
    const int norbs,
    const bool is_alpha)
{
    const int states1 = is_alpha ? astates : bstates;
    const int states2 = is_alpha ? bstates : astates;
    const int inc1 = is_alpha ? bstates : 1;
    const int inc2 = is_alpha ? 1 : bstates;

    for (int s1 = 0; s1 < states1; ++s1) {
        const int* cdexc = dexc.data() + 3 * s1 * ndexc;
        const int* lim1 = cdexc + 3 * ndexc;
        std::complex<double>* cout = out.data().data() + s1 * inc1;

        for (; cdexc < lim1; cdexc = cdexc + 3) {
            const int target = cdexc[0];
            const int ijshift = cdexc[1];
            const int parity = cdexc[2];

            const std::complex<double> pref = static_cast<double>(parity) * h1e.read_data()[ijshift];
            const std::complex<double>* xptr = C_.data().data() + target * inc1;

            math_zaxpy(states2, pref, xptr, inc2, cout, inc2);
        }
    }
}

void FCIComputer::lm_apply_array12_same_spin_opt(
    Tensor& out,
    const std::vector<int>& dexc,
    const int alpha_states,
    const int beta_states,
    const int ndexc,
    const Tensor& h1e,
    const Tensor& h2e,
    const int norbs,
    const bool is_alpha)
{
    const int states1 = is_alpha ? alpha_states : beta_states;
    const int states2 = is_alpha ? beta_states : alpha_states;
    const int inc1 = is_alpha ? beta_states : 1;
    const int inc2 = is_alpha ? 1 : beta_states;

    std::vector<std::complex<double>> temp(states1, 0.0);

    for (int s1 = 0; s1 < states1; ++s1) {
        std::fill(temp.begin(), temp.end(), 0.0);
        const int *cdexc = dexc.data() + 3 * s1 * ndexc;
        const int *lim1 = cdexc + 3 * ndexc;
        std::complex<double> *cout = out.data().data() + s1 * inc1;

        for (; cdexc < lim1; cdexc = cdexc + 3) {
            const int s2 = cdexc[0];
            const int ijshift = cdexc[1];
            const int parity1 = cdexc[2];
            const int *cdexc2 = dexc.data() + 3 * s2 * ndexc;
            const int *lim2 = cdexc2 + 3 * ndexc;
            const int h2e_id = ijshift * norbs * norbs;
            const std::complex<double> *h2etmp = h2e.read_data().data() + h2e_id;
            temp[s2] += static_cast<double>(parity1) * h1e.read_data()[ijshift];

            for (; cdexc2 < lim2; cdexc2 += 3) {
                const int target = cdexc2[0];
                const int klshift = cdexc2[1];
                const int parity = cdexc2[2] * parity1;
                const std::complex<double> pref = static_cast<double>(parity) * h2etmp[klshift];
                temp[target] += pref;
            }
        }
        const std::complex<double> *xptr = C_.data().data();
        for (int ii = 0; ii < states1; ii++) {
            const std::complex<double> ttt = temp[ii];
            math_zaxpy(states2, ttt, xptr, inc2, cout, inc2);
            xptr += inc1;
        }
    }
}

void FCIComputer::lm_apply_array12_diff_spin_opt(
    Tensor& out,
    const std::vector<int>& adexc,
    const std::vector<int>& bdexc,
    const int alpha_states,
    const int beta_states,
    const int nadexc,
    const int nbdexc,
    const Tensor& h2e,
    const int norbs) 
{
    const int nadexc_tot = alpha_states * nadexc;
    const int norbs2 = norbs * norbs;
    const int one = 1;

    std::vector<int> signs(nadexc_tot);
    std::vector<int> coff(nadexc_tot);
    std::vector<int> boff(nadexc_tot);

    int nest = 0;
    for (int s1 = 0; s1 < alpha_states; ++s1) {
        for (int i = 0; i < nadexc; ++i) {
            const int orbij = adexc[3 * (s1 * nadexc + i) + 1];
            if (orbij == 0) ++nest;
        }
    }

    std::vector<std::complex<double>> vtemp(nest);
    std::vector<std::complex<double>> ctemp(nest * alpha_states);

    for (int orbid = 0; orbid < norbs2; ++orbid) {
        int nsig = 0;
        for (int s1 = 0; s1 < alpha_states; ++s1) {
            for (int i = 0; i < nbdexc; ++i) {
                const int orbij = adexc[3 * (s1 * nadexc + i) + 1];
                if (orbij == orbid) {
                    signs[nsig] = adexc[3 * (s1 * nadexc + i) + 2];
                    coff[nsig] = adexc[3 * (s1 * nadexc + i)];
                    boff[nsig] = s1;
                    ++nsig;
                }
            }
        }

        std::fill(ctemp.begin(), ctemp.end(), std::complex<double>(0.0));

        for (int isig = 0; isig < nsig; ++isig) {
            const int offset = coff[isig];
            const std::complex<double> *cptr = C_.data().data() + offset * beta_states;
            std::complex<double> *tptr = ctemp.data() + isig;
            const std::complex<double> zsign = signs[isig];
            math_zaxpy(beta_states, zsign, cptr, one, tptr, nsig);
        }

        const std::complex<double> *tmperi = h2e.read_data().data() + orbid * norbs2;

        for (int s2 = 0; s2 < beta_states; ++s2) {
            
            // TODO(Tyler): need for open mp
            // const int ithrd = 0;
            // const std::complex<double> *vpt = vtemp.data() + ithrd * nsig;
            // for (int kk = 0; kk < nsig; ++kk) vpt[kk] = 0.0;

            std::fill(vtemp.begin(), vtemp.begin() + nsig, std::complex<double>(0.0));
            

            for (int j = 0; j < nbdexc; ++j) {
                int idx2 = bdexc[3 * (s2 * nbdexc + j)];
                const int parity = bdexc[3 * (s2 * nbdexc + j) + 2];
                const int orbkl = bdexc[3 * (s2 * nbdexc + j) + 1];
                const std::complex<double> ttt = std::complex<double>(parity, 0.0) * tmperi[orbkl];
                const std::complex<double> *cctmp = ctemp.data() + idx2 * nsig;
                math_zaxpy(nsig, ttt, cctmp, one, vtemp.data(), one);
            }

            std::complex<double> *tmpout = out.data().data() + s2;
            for (int isig = 0; isig < nsig; ++isig) {
                tmpout[beta_states * boff[isig]] += vtemp[isig];
            }
        }
    }
}

/// apply a 1-body and 2-body TensorOperator to the current state 
void apply_tensor_spin_12_body(const TensorOperator& top){
    // Stuff
}

std::pair<std::vector<int>, std::vector<int>> FCIComputer::evaluate_map_number(
    const std::vector<int>& numa, 
    const std::vector<int>& numb) 
{
    std::vector<int> amap(nalfa_strs_);
    std::vector<int> bmap(nbeta_strs_);

    uint64_t amask = graph_.reverse_integer_index(numa);
    uint64_t bmask = graph_.reverse_integer_index(numb);

    int acounter = 0;
    for (int index = 0; index < nalfa_strs_; ++index) {
        int current = graph_.get_astr_at_idx(index);
        if (((~current) & amask) == 0) {
            amap[acounter] = index;
            acounter++;
        }
    }

    int bcounter = 0;
    for (int index = 0; index < nbeta_strs_; ++index) {
        int current = graph_.get_bstr_at_idx(index);
        if (((~current) & bmask) == 0) {
            bmap[bcounter] = index;
            bcounter++;
        }
    }

    amap.resize(acounter);
    bmap.resize(bcounter);

    return std::make_pair(amap, bmap);
}

std::pair<std::vector<int>, std::vector<int>> FCIComputer::evaluate_map(
    const std::vector<int>& crea,
    const std::vector<int>& anna,
    const std::vector<int>& creb,
    const std::vector<int>& annb) 
{
    std::vector<int> amap(nalfa_strs_);
    std::vector<int> bmap(nbeta_strs_);

    uint64_t apmask = graph_.reverse_integer_index(crea);
    uint64_t ahmask = graph_.reverse_integer_index(anna);
    uint64_t bpmask = graph_.reverse_integer_index(creb);
    uint64_t bhmask = graph_.reverse_integer_index(annb);

    int acounter = 0;
    for (int index = 0; index < nalfa_strs_; ++index) {
        int current = graph_.get_astr_at_idx(index);
        if (((~current) & apmask) == 0 && (current & ahmask) == 0) {
            amap[acounter] = index;
            acounter++;
        }
    }

    int bcounter = 0;
    for (int index = 0; index < nbeta_strs_; ++index) {
        int current = graph_.get_bstr_at_idx(index);
        if (((~current) & bpmask) == 0 && (current & bhmask) == 0) {
            bmap[bcounter] = index;
            bcounter++;
        }
    }
    amap.resize(acounter);
    bmap.resize(bcounter);

    return std::make_pair(amap, bmap);
}

void FCIComputer::apply_cos_inplace(
    const std::complex<double> time,
    const std::complex<double> coeff,
    const std::vector<int>& crea,
    const std::vector<int>& anna,
    const std::vector<int>& creb,
    const std::vector<int>& annb,
    Tensor& Cout)
{
    const std::complex<double> cabs = std::abs(coeff);
    const std::complex<double> factor = std::cos(time * cabs);

    std::pair<std::vector<int>, std::vector<int>> maps = evaluate_map(crea, anna, creb, annb);

    if (maps.first.size() != 0 and maps.second.size() != 0){
        for (size_t i = 0; i < maps.first.size(); i++){
            for (size_t j = 0; j < maps.second.size(); j++){
                Cout.data()[maps.first[i] * nbeta_strs_ +  maps.second[j]] *= factor;
            }
        }       
    }
}

int FCIComputer::isolate_number_operators(
    const std::vector<int>& cre,
    const std::vector<int>& ann,
    std::vector<int>& crework,
    std::vector<int>& annwork,
    std::vector<int>& number) 
{

    int par = 0;
    for (int current : cre) {
        if (std::find(ann.begin(), ann.end(), current) != ann.end()) {
            auto index1 = std::find(crework.begin(), crework.end(), current);
            auto index2 = std::find(annwork.begin(), annwork.end(), current);
            par += static_cast<int>(crework.size()) - (index1 - crework.begin() + 1) + (index2 - annwork.begin());

            crework.erase(index1);
            annwork.erase(index2);
            number.push_back(current);
        }
    }
    return par;
}

void FCIComputer::evolve_individual_nbody_easy(
    const std::complex<double> time,
    const std::complex<double> coeff,
    const Tensor& Cin,  
    Tensor& Cout,       
    const std::vector<int>& crea,
    const std::vector<int>& anna,
    const std::vector<int>& creb,
    const std::vector<int>& annb) 
{
    int n_a = anna.size();
    int n_b = annb.size();

    int power = n_a * (n_a - 1) / 2 + n_b * (n_b - 1) / 2;
    std::complex<double> prefactor = coeff * std::pow(-1, power);
    std::complex<double> factor = std::exp(-time * std::real(prefactor) * std::complex<double>(0.0, 1.0));
    std::pair<std::vector<int>, std::vector<int>> maps = evaluate_map_number(anna, annb);

    if (maps.first.size() != 0 and maps.second.size() != 0){
        for (size_t i = 0; i < maps.first.size(); i++){
            for (size_t j = 0; j < maps.second.size(); j++){
                Cout.data()[maps.first[i] * nbeta_strs_ +  maps.second[j]] *= factor;
            }
        }       
    }
}

void FCIComputer::evolve_individual_nbody_hard(
    const std::complex<double> time,
    const std::complex<double> coeff,
    const Tensor& Cin,  
    Tensor& Cout,       
    const std::vector<int>& crea,
    const std::vector<int>& anna,
    const std::vector<int>& creb,
    const std::vector<int>& annb) 
{
    std::vector<int> dagworka(crea);
    std::vector<int> dagworkb(creb);
    std::vector<int> undagworka(anna);
    std::vector<int> undagworkb(annb);
    std::vector<int> numbera;
    std::vector<int> numberb;

    int parity = 0;
    parity += isolate_number_operators(
        crea,
        anna,
        dagworka,
        undagworka,
        numbera);

    parity += isolate_number_operators(
        creb,
        annb,
        dagworkb,
        undagworkb,
        numberb);

    std::complex<double> ncoeff = coeff * std::pow(-1.0, parity);
    std::complex<double> absol = std::abs(ncoeff);
    std::complex<double> sinfactor = std::sin(time * absol) / absol;

    std::vector<int> numbera_dagworka(numbera.begin(), numbera.end());
    numbera_dagworka.insert(numbera_dagworka.end(), dagworka.begin(), dagworka.end());

    std::vector<int> numberb_dagworkb(numberb.begin(), numberb.end());
    numberb_dagworkb.insert(numberb_dagworkb.end(), dagworkb.begin(), dagworkb.end());

    apply_cos_inplace(
        time,
        ncoeff,
        numbera_dagworka,
        undagworka,
        numberb_dagworkb,
        undagworkb,
        Cout);

    std::vector<int> numbera_undagworka(numbera.begin(), numbera.end());
    numbera_undagworka.insert(numbera_undagworka.end(), undagworka.begin(), undagworka.end());

    std::vector<int> numberb_undagworkb(numberb.begin(), numberb.end());
    numberb_undagworkb.insert(numberb_undagworkb.end(), undagworkb.begin(), undagworkb.end());

    apply_cos_inplace(
        time,
        ncoeff,
        numbera_undagworka,
        dagworka,
        numberb_undagworkb,
        dagworkb,
        Cout);

    int phase = std::pow(-1, (crea.size() + anna.size()) * (creb.size() + annb.size()));
    std::complex<double> work_cof = std::conj(coeff) * static_cast<double>(phase) * std::complex<double>(0.0, -1.0);

    apply_individual_nbody_accumulate(
        work_cof * sinfactor,
        Cin,
        Cout, 
        anna,
        crea,
        annb,
        creb);

    apply_individual_nbody_accumulate(
        coeff * std::complex<double>(0.0, -1.0) * sinfactor,
        Cin,
        Cout, 
        crea,
        anna,
        creb,
        annb);
}

void FCIComputer::evolve_individual_nbody(
    const std::complex<double> time,
    const SQOperator& sqop,
    const Tensor& Cin,
    Tensor& Cout,
    const bool antiherm,
    const bool adjoint) 
{

    if (sqop.terms().size() != 2) {
        std::cout << "This sqop has " << sqop.terms().size() << " terms." << std::endl;
        throw std::invalid_argument("Individual n-body code is called with multiple terms");
    }

    /// NICK: TODO, implement a hermitian check, at least for two term SQOperators
    // sqop.hermitian_check();

    auto term = sqop.terms()[0];

    if(std::abs(std::get<0>(term)) < compute_threshold_){
        return;
    }

    if(adjoint){
        std::get<0>(term) *= -1.0;
    }

    if(antiherm){
        std::complex<double> onei(0.0, 1.0);
        std::get<0>(term) *= onei;
    }

    if(std::get<1>(term).size()==0 && std::get<2>(term).size()==0){
        std::complex<double> twoi(0.0, -2.0);
        Cout.scale(std::exp(twoi * time * std::get<0>(term)));
        return;
    }

    std::vector<int> crea;
    std::vector<int> anna;
    std::vector<int> creb;
    std::vector<int> annb;

    for(size_t i = 0; i < std::get<1>(term).size(); i++){
        if(std::get<1>(term)[i]%2 == 0){
            crea.push_back(std::floor(std::get<1>(term)[i] / 2));
        } else {
            creb.push_back(std::floor(std::get<1>(term)[i] / 2));
        }
    }

    for(size_t i = 0; i < std::get<2>(term).size(); i++){
        if(std::get<2>(term)[i]%2 == 0){
            anna.push_back(std::floor(std::get<2>(term)[i] / 2));
        } else {
            annb.push_back(std::floor(std::get<2>(term)[i] / 2));
        }
    }

    std::vector<size_t> ops1(std::get<1>(term));
    std::vector<size_t> ops2(std::get<2>(term));
    ops1.insert(ops1.end(), ops2.begin(), ops2.end());

    int nswaps = parity_sort(ops1);

    std::complex<double> parity = std::pow(-1, nswaps);

    if (crea == anna && creb == annb) {
        
        std::complex<double> factor;
        evolve_individual_nbody_easy(
            time,
            parity * 2.0 * std::get<0>(term), 
            Cin,
            Cout,
            crea,
            anna, 
            creb,
            annb);
    } else if (crea.size() == anna.size() && creb.size() == annb.size()) {
        evolve_individual_nbody_hard(
            time,
            parity * std::get<0>(term),
            Cin,
            Cout,
            crea,
            anna, 
            creb,
            annb);

    } else {
        throw std::invalid_argument("Evolved state must remain in spin and particle-number symmetry sector");
    }
}

void FCIComputer::evolve_op_taylor(
      const SQOperator& op,
      const double evolution_time,
      const double convergence_thresh,
      const int max_taylor_iter,
      const bool real_evolution)

{
    Tensor Cevol = C_;

    for (int order = 1; order < max_taylor_iter; ++order) {

        // std::cout << "I get here, order: " << order << std::endl;

        // std::cout << "C_: " << C_.str() << std::endl;
        // std::cout << "Cevol: " << Cevol.str() << std::endl;
        std::complex<double> coeff;

        if (real_evolution) {
            coeff = std::complex<double>(-evolution_time, 0.0);
        } else {
            coeff = std::complex<double>(0.0, -evolution_time);
        }

<<<<<<< HEAD
        std::complex<double> coeff(0.0, -evolution_time);

=======
>>>>>>> 7a37a947
        apply_sqop(op);
        scale(coeff);

        Cevol.zaxpy(
            C_,
            1.0 / std::tgamma(order+1),
            1,
            1);
        
        if (C_.norm() * std::abs(coeff) < convergence_thresh) {
            break;
        }
    }
    C_ = Cevol;
}

void FCIComputer::evolve_tensor_taylor(
      const std::complex<double> h0e,
      const Tensor& h1e, 
      const Tensor& h2e, 
      const Tensor& h2e_einsum, 
      size_t norb,
      const double evolution_time,
      const double convergence_thresh,
      const int max_taylor_iter,
      const bool real_evolution)

{
    Tensor Cevol = C_;

    for (int order = 1; order < max_taylor_iter; ++order) {

        // std::cout << "I get here, order: " << order << std::endl;

        // std::cout << "C_: " << C_.str() << std::endl;
        // std::cout << "Cevol: " << Cevol.str() << std::endl;
        std::complex<double> coeff;

        if (real_evolution) {
            coeff = std::complex<double>(-evolution_time, 0.0);
        } else {
            coeff = std::complex<double>(0.0, -evolution_time);
        }

        apply_tensor_spat_012bdy(
            h0e,
            h1e,
            h2e,
            h2e_einsum,
            norb);
        scale(coeff);

        Cevol.zaxpy(
            C_,
            1.0 / std::tgamma(order+1),
            1,
            1);
        
        if (C_.norm() * std::abs(coeff) < convergence_thresh) {
            break;
        }
    }
    C_ = Cevol;
}

void FCIComputer::evolve_pool_trotter_basic(
      const SQOpPool& pool,
      const bool antiherm,
      const bool adjoint)

{
    if(adjoint){
        for (int i = pool.terms().size() - 1; i >= 0; --i) {
            apply_sqop_evolution(
                pool.terms()[i].first, 
                pool.terms()[i].second,
                antiherm,
                adjoint);
        }
    } else {
        for (const auto& sqop_term : pool.terms()) {
            apply_sqop_evolution(
                sqop_term.first, 
                sqop_term.second,
                antiherm,
                adjoint);
            }
    }
}

void FCIComputer::evolve_pool_trotter(
      const SQOpPool& pool,
      const double evolution_time,
      const int trotter_steps,
      const int trotter_order,
      const bool antiherm,
      const bool adjoint)

{
    if(trotter_order == 1){

        std::complex<double> prefactor = evolution_time / static_cast<std::complex<double>>(trotter_steps);

        if(adjoint){
            for( int r = 0; r < trotter_steps; r++) {
                for (int i = pool.terms().size() - 1; i >= 0; --i) {
                    apply_sqop_evolution(
                        prefactor * pool.terms()[i].first, 
                        pool.terms()[i].second,
                        antiherm,
                        adjoint);
                }
            }
                

        } else {
            for( int r = 0; r < trotter_steps; r++) {
                for (const auto& sqop_term : pool.terms()) {
                    apply_sqop_evolution(
                        prefactor * sqop_term.first, 
                        sqop_term.second,
                        antiherm,
                        adjoint);
                }
            }
        }

    } else if (trotter_order == 2 ) {
        std::complex<double> prefactor = 0.5 * evolution_time / static_cast<std::complex<double>>(trotter_steps);

        if(adjoint){
            for( int r = 0; r < trotter_steps; r++) {
                for (int i = pool.terms().size() - 1; i >= 0; --i) {
                    apply_sqop_evolution(
                        prefactor * pool.terms()[i].first, 
                        pool.terms()[i].second,
                        antiherm,
                        adjoint);
                }

                for (const auto& sqop_term : pool.terms()) {
                    apply_sqop_evolution(
                        prefactor * sqop_term.first, 
                        sqop_term.second,
                        antiherm,
                        adjoint);
                }
            }
                

        } else {
            for( int r = 0; r < trotter_steps; r++) {
                for (const auto& sqop_term : pool.terms()) {
                    apply_sqop_evolution(
                        prefactor * sqop_term.first, 
                        sqop_term.second,
                        antiherm,
                        adjoint);
                }

                for (int i = pool.terms().size() - 1; i >= 0; --i) {
                    apply_sqop_evolution(
                        prefactor * pool.terms()[i].first, 
                        pool.terms()[i].second,
                        antiherm,
                        adjoint);
                }
            }
        }
    } else {
        throw std::runtime_error("Higher than 2nd order trotter not yet implemented"); 
    }
}

void FCIComputer::apply_sqop_evolution(
      const std::complex<double> time,
      const SQOperator& sqop,
      const bool antiherm,
      const bool adjoint)
{
    Tensor Cin = C_;
    evolve_individual_nbody(
        time,
        sqop,
        Cin,
        C_,
        antiherm,
        adjoint); 
}


void FCIComputer::apply_individual_nbody1_accumulate(
    const std::complex<double> coeff, 
    const Tensor& Cin,
    Tensor& Cout,
    std::vector<int>& sourcea,
    std::vector<int>& targeta,
    std::vector<int>& paritya,
    std::vector<int>& sourceb,
    std::vector<int>& targetb,
    std::vector<int>& parityb)
{
    if ((targetb.size() != sourceb.size()) or (sourceb.size() != parityb.size())) {
        throw std::runtime_error("The sizes of btarget, bsource, and bparity must be the same.");
    }

    if ((targeta.size() != sourcea.size()) or (sourcea.size() != paritya.size())) {
        throw std::runtime_error("The sizes of atarget, asource, and aparity must be the same.");
    }

    for (int i = 0; i < targeta.size(); i++) {
        int ta_idx = targeta[i] * nbeta_strs_;
        int sa_idx = sourcea[i] * nbeta_strs_;
        std::complex<double> pref = coeff * static_cast<std::complex<double>>(paritya[i]);
        for (int j = 0; j < targetb.size(); j++) {
            Cout.data()[ta_idx + targetb[j]] += pref * static_cast<std::complex<double>>(parityb[j]) * Cin.read_data()[sa_idx + sourceb[j]];
        }
    }
}

void FCIComputer::apply_individual_nbody_accumulate(
    const std::complex<double> coeff,
    const Tensor& Cin,
    Tensor& Cout,
    const std::vector<int>& daga,
    const std::vector<int>& undaga, 
    const std::vector<int>& dagb,
    const std::vector<int>& undagb)
{

    if((daga.size() != undaga.size()) or (dagb.size() != undagb.size())){
        throw std::runtime_error("must be same number of alpha anihilators/creators and beta anihilators/creators.");
    }

    std::tuple<int, std::vector<int>, std::vector<int>, std::vector<int>> ualfamap = graph_.make_mapping_each(
        true,
        daga,
        undaga);

    if (std::get<0>(ualfamap) == 0) {
        return;
    }

    std::tuple<int, std::vector<int>, std::vector<int>, std::vector<int>> ubetamap = graph_.make_mapping_each(
        false,
        dagb,
        undagb);

    if (std::get<0>(ubetamap) == 0) {
        return;
    }

    std::vector<int> sourcea(std::get<0>(ualfamap));
    std::vector<int> targeta(std::get<0>(ualfamap));
    std::vector<int> paritya(std::get<0>(ualfamap));
    std::vector<int> sourceb(std::get<0>(ubetamap));
    std::vector<int> targetb(std::get<0>(ubetamap));
    std::vector<int> parityb(std::get<0>(ubetamap));

    /// NICK: All this can be done in the make_mapping_each fucntion.
    /// Maybe try like a make_abbrev_mapping_each

    /// NICK: Might be slow, check this out...
    for (int i = 0; i < std::get<0>(ualfamap); i++) {
        sourcea[i] = std::get<1>(ualfamap)[i];
        targeta[i] = graph_.get_aind_for_str(std::get<2>(ualfamap)[i]);
        paritya[i] = 1.0 - 2.0 * std::get<3>(ualfamap)[i];
    }

    for (int i = 0; i < std::get<0>(ubetamap); i++) {
        sourceb[i] = std::get<1>(ubetamap)[i];
        targetb[i] = graph_.get_bind_for_str(std::get<2>(ubetamap)[i]);
        parityb[i] = 1.0 - 2.0 * std::get<3>(ubetamap)[i];
    }

    apply_individual_nbody1_accumulate(
        coeff, 
        Cin,
        Cout,
        sourcea,
        targeta,
        paritya,
        sourceb,
        targetb,
        parityb);

}

void FCIComputer::apply_individual_sqop_term(
    const std::tuple< std::complex<double>, std::vector<size_t>, std::vector<size_t>>& term,
    const Tensor& Cin,
    Tensor& Cout)
{

    std::vector<int> crea;
    std::vector<int> anna;

    std::vector<int> creb;
    std::vector<int> annb;

    for(size_t i = 0; i < std::get<1>(term).size(); i++){
        if(std::get<1>(term)[i]%2 == 0){
            crea.push_back(std::floor(std::get<1>(term)[i] / 2));
        } else {
            creb.push_back(std::floor(std::get<1>(term)[i] / 2));
        }
    }

    for(size_t i = 0; i < std::get<2>(term).size(); i++){
        if(std::get<2>(term)[i]%2 == 0){
            anna.push_back(std::floor(std::get<2>(term)[i] / 2));
        } else {
            annb.push_back(std::floor(std::get<2>(term)[i] / 2));
        }
    }

    if (std::get<1>(term).size() != std::get<2>(term).size()) {
        throw std::invalid_argument("Each term must have same number of anihilators and creators");
    }   

    std::vector<size_t> ops1(std::get<1>(term));
    std::vector<size_t> ops2(std::get<2>(term));
    ops1.insert(ops1.end(), ops2.begin(), ops2.end());

    int nswaps = parity_sort(ops1);

    apply_individual_nbody_accumulate(
        pow(-1, nswaps) * std::get<0>(term),
        Cin,
        Cout,
        crea,
        anna, 
        creb,
        annb);
}

/// NICK: Check out  accumulation, don't need to do it this way..
void FCIComputer::apply_sqop(const SQOperator& sqop){
    Tensor Cin = C_;
    C_.zero();
    for (const auto& term : sqop.terms()) {
        if(std::abs(std::get<0>(term)) > compute_threshold_){
        apply_individual_sqop_term(
            term,
            Cin,
            C_);
        }
    }
}

/// diagonal only 
void FCIComputer::apply_diagonal_of_sqop(const SQOperator& sqop, const bool invert_coeff){
    Tensor Cin = C_;
    C_.zero();

    for(const auto& term : sqop.terms()){
        std::tuple< std::complex<double>, std::vector<size_t>, std::vector<size_t>> temp_term;
        std::vector<size_t> ann;
        std::vector<size_t> cre;
        cre = std::get<1>(term);
        ann = std::get<2>(term);

        std::sort(cre.begin(), cre.end());
        std::sort(ann.begin(), ann.end());

        if(std::equal(cre.begin(), cre.end(), ann.begin(), ann.end()) && std::abs(std::get<0>(term)) > compute_threshold_){
            std::get<1>(temp_term) = cre;
            std::get<2>(temp_term) = ann;

            if(invert_coeff){
                std::get<0>(temp_term) = 1.0 / std::get<0>(term);
            } else {
                std::get<0>(temp_term) = std::get<0>(term);
            }

            apply_individual_sqop_term(
                temp_term,
                Cin,
                C_);
        }
    }
}

/// NICK: Check out  accumulation, don't need to do it this way..
void FCIComputer::apply_sqop_pool(const SQOpPool& sqop_pool){
    Tensor Cin = C_;
    C_.zero();

    for (const auto& sqop : sqop_pool.terms()) {
        std::complex<double> outer_coeff = sqop.first;
        for (const auto& term : sqop.second.terms()) {
            std::tuple< std::complex<double>, std::vector<size_t>, std::vector<size_t>> temp_term = term;

            std::get<0>(temp_term) *= outer_coeff;

            if(std::abs(std::get<0>(temp_term)) > compute_threshold_){
                apply_individual_sqop_term(
                    temp_term,
                    Cin,
                    C_);
            }
        }
    }
}

/// NICK: Check out  accumulation, don't need to do it this way..
std::complex<double> FCIComputer::get_exp_val(const SQOperator& sqop) {
    Tensor Cin = C_;
    C_.zero();
    for (const auto& term : sqop.terms()) {
        if(std::abs(std::get<0>(term)) > compute_threshold_){
        apply_individual_sqop_term(
            term,
            Cin,
            C_);
        }
    }
    std::complex<double> val = C_.vector_dot(Cin);
    C_ = Cin;
    return val;
}

std::complex<double> FCIComputer::get_exp_val_tensor(
    const std::complex<double> h0e, 
    const Tensor& h1e, 
    const Tensor& h2e, 
    const Tensor& h2e_einsum, 
    size_t norb)  
{
    Tensor Cin = C_;

    apply_tensor_spat_012bdy(
        h0e,
        h1e, 
        h2e, 
        h2e_einsum, 
        norb
    );

    std::complex<double> val = C_.vector_dot(Cin);

    C_ = Cin;
    return val;
}

// ====> Double Factorization functions and such <=== //

void FCIComputer::evolve_df_ham_trotter(
      const DFHamiltonian& df_ham,
      const double evolution_time)
{
    size_t nleaves = df_ham.get_trotter_basis_change_matrices().size();

    if (nleaves - 1 != df_ham.get_scaled_density_density_matrices().size()){
        throw std::invalid_argument("Incompatiable array lengths.");
    }


    evolve_givens(
        df_ham.get_trotter_basis_change_matrices()[0],
        true);

    evolve_givens(
        df_ham.get_trotter_basis_change_matrices()[0],
        false);

    

    for (size_t l = 1; l < nleaves; ++l) {

        evolve_diagonal_from_mat(
            df_ham.get_scaled_density_density_matrices()[l - 1],
            evolution_time
        );
        
        evolve_givens(
            df_ham.get_trotter_basis_change_matrices()[l],
            true
        );

        evolve_givens(
            df_ham.get_trotter_basis_change_matrices()[l],
            false
        );
    }

}

// NOTE(Nick): If this proves exceedingly slow,
// it is possible to apply blocks of these givens
// rotations in parallel, will look into this if
// it is a probelm.
void FCIComputer::evolve_givens(
    const Tensor& U,
    const bool is_alfa)
{

    size_t sigma = 0;
    if (is_alfa){ 
        sigma = 0; 
    } else {
        sigma = 1;
    }

    U.square_error();

    if (U.shape()[0] != norb_) {
        throw std::invalid_argument("U must be a square norb x norb matrix.");
    }

    Tensor U2 = U;

    //NOTE(Nick): May be SLOW, or don't need to compute, could just store rots_and_diag
    // in DFHamiltonain class pass directly.
    auto rots_and_diag = DFHamiltonian::givens_decomposition_square(U2);

    auto ivec = std::get<0>(rots_and_diag);
    auto jvec = std::get<1>(rots_and_diag);
    auto thts = std::get<2>(rots_and_diag);
    auto phis = std::get<3>(rots_and_diag);

    auto diags = std::get<4>(rots_and_diag);

    // Iterate through each layer and time evolve by the appropriate
    // SQOperators
    for (size_t k = 0; k < ivec.size(); k++){
        size_t i = ivec[k];
        size_t j = jvec[k];
        double tht = thts[k];
        double phi = phis[k];

        if (std::abs(phi) > compute_threshold_){
            SQOperator num_op1; 
            num_op1.add_term(-phi/2.0, {2 * j + sigma}, {2 * j + sigma});
            num_op1.add_term(-phi/2.0, {2 * j + sigma}, {2 * j + sigma});            
            apply_sqop_evolution(1.0, num_op1);
        }

        if (std::abs(tht) > compute_threshold_) {
            std::complex<double> itheta(0.0, tht);
            SQOperator single;
            single.add_term(-itheta, {2 * i + sigma}, {2 * j + sigma});
            single.add_term(+itheta, {2 * j + sigma}, {2 * i + sigma});
            apply_sqop_evolution(1.0, single);
        }
    }
        
    // Evolve the last diagonal phases
    for (size_t l = 0; l < diags.size(); l++){
        if (std::abs(diags[l]) > 1.0e-13) {
            double diag_angle = std::atan2(diags[l].imag(), diags[l].real());
            SQOperator num_op2;
            num_op2.add_term(-diag_angle/2.0, {2 * l + sigma}, {2 * l + sigma});
            num_op2.add_term(-diag_angle/2.0, {2 * l + sigma}, {2 * l + sigma});
            apply_sqop_evolution(1.0, num_op2);
        }
    }
}

void FCIComputer::evolve_diagonal_from_mat(
    const Tensor& V,
    const double evolution_time)
{

    // NOTE(Nick): time sclae the arrays, maybe make V non const and just scale by 1/t after?
    Tensor V2 = V;
    Tensor D({V.shape()[0]}, "D2");

    std::complex<double> idt(0.0, -evolution_time); 
    V2.scale(idt);

    apply_diagonal_array(
        C_, 
        graph_.get_astr(),
        graph_.get_bstr(),
        D,
        V2,
        nalfa_strs_,
        nbeta_strs_,
        nalfa_el_,
        nbeta_el_,
        norb_);

}

void FCIComputer::apply_diagonal_array(
        Tensor& C, // Just try in-place for now...
        const std::vector<uint64_t>& astrs,
        const std::vector<uint64_t>& bstrs,
        const Tensor& D,
        const Tensor& V,
        const size_t nalfa_strs,
        const size_t nbeta_strs,
        const size_t nalfa_el,
        const size_t nbeta_el,
        const size_t norb)
{
    D.shape_error({norb});
    V.shape_error({norb, norb});

    std::vector<std::complex<double>> adiag(nalfa_strs);
    std::vector<std::complex<double>> bdiag(nbeta_strs);
    std::vector<int> aocc(nalfa_strs * nalfa_el);
    std::vector<int> bocc(nbeta_strs * nbeta_el);

    for (int as = 0; as < nalfa_strs; ++as) {
        std::vector<int> astr_occ = graph_.get_positions(astrs[as], nalfa_el);
        if (astr_occ.size() != nalfa_el) {
            std::cerr << "Error: astr_occ size mismatch at as=" << as << std::endl;
            return;
        }
        std::copy(astr_occ.begin(), astr_occ.end(), aocc.begin() + nalfa_el * as);
    }

    for (int bs = 0; bs < nbeta_strs; ++bs) {
        std::vector<int> bstr_occ = graph_.get_positions(bstrs[bs], nbeta_el);
        if (bstr_occ.size() != nbeta_el) {
            std::cerr << "Error: bstr_occ size mismatch at bs=" << bs << std::endl;
            return;
        }
        std::copy(bstr_occ.begin(), bstr_occ.end(), bocc.begin() + nbeta_el * bs);
    }

    std::vector<std::complex<double>> diagexp(norb);
    std::vector<std::complex<double>> arrayexp(norb * norb);


    // NOTE(Nick), we don't need to do this every time...,
    // can pre-compute the exponentias and store them
    // in DFHamiltonian
    for (int i = 0; i < norb; ++i) {
        diagexp[i] = std::exp(D.read_data()[i]);
    }

    for (int i = 0; i < norb * norb; ++i) {
        arrayexp[i] = std::exp(V.read_data()[i]);
    }

    apply_diagonal_array_part(
        adiag, 
        aocc, 
        diagexp, 
        arrayexp, 
        nalfa_strs, 
        nalfa_el, 
        norb);

    apply_diagonal_array_part(
        bdiag,
        bocc, 
        diagexp, 
        arrayexp, 
        nbeta_strs, 
        nbeta_el, 
        norb);

    std::vector<std::complex<double>> aarrays(norb);

    for (int as = 0; as < nalfa_strs; ++as) {
        const int* caocc = aocc.data() + (as * nalfa_el);
        std::fill(aarrays.begin(), aarrays.end(), std::complex<double>(1.0));

        for (int ela = 0; ela < nalfa_el; ++ela) {
            const std::complex<double>* carray = arrayexp.data() + (caocc[ela] * norb);
            for (int i = 0; i < norb; ++i) {
                aarrays[i] *= carray[i];
            }
        }

        for (int bs = 0; bs < nbeta_strs; ++bs) {
            std::complex<double> diag_ele = 1.0;
            const int* cbocc = bocc.data() + (bs * nbeta_el);
            for (int elb = 0; elb < nbeta_el; ++elb) {
                diag_ele *= aarrays[cbocc[elb]];
            }
            C.data()[as * nbeta_strs + bs] *= diag_ele * diag_ele * bdiag[bs] * adiag[as];
        }
    // }
    }
}

void FCIComputer::apply_diagonal_array_part(
        std::vector<std::complex<double>>& out, // is the output?
        const std::vector<int>& occ, 
        const std::vector<std::complex<double>>& diag, 
        const std::vector<std::complex<double>>& array, 
        const size_t nstrs, 
        const size_t nel, 
        const size_t norb)
{
    for (int i = 0; i < nstrs; ++i) {
        std::complex<double> p_adiag = 1.0;
        const int *c_occ = occ.data() + (i * nel);

        for (int el = 0; el < nel; ++el) {
            p_adiag *= diag[c_occ[el]];

            const std::complex<double>* c_array = array.data() + norb * c_occ[el];
            for (int el2 = 0; el2 < nel; ++el2) {
                p_adiag *= c_array[c_occ[el2]];
            }
        }
        out[i] = p_adiag;
    }
}

// ====> Helper and other basic functions below <=== //

/// apply a constant to the FCI quantum computer.
void FCIComputer::scale(const std::complex<double> a){
    C_.scale(a);
}


// std::vector<std::complex<double>> FCIComputer::direct_expectation_value(const TensorOperator& top){
//     // Stuff
// }

void FCIComputer::set_state(const Tensor& other_state) {
    C_.copy_in(other_state);
}

/// Sets all coefficeints fo the FCI Computer to Zero except the HF Determinant (set to 1).
void FCIComputer::hartree_fock() {
    C_.zero();
    C_.set({0, 0}, 1.0);
}

void FCIComputer::print_vector(const std::vector<int>& vec, const std::string& name) {
    std::cout << "\n" << name << ": ";
    for (size_t i = 0; i < vec.size(); ++i) {
        std::cout << static_cast<int>(vec[i]);
        if (i < vec.size() - 1) {
           std::cout << ", "; 
        }
    }
    std::cout << std::endl;
}

void FCIComputer::print_vector_uint(const std::vector<uint64_t>& vec, const std::string& name) {
    std::cout << "\n" << name << ": ";
    for (size_t i = 0; i < vec.size(); ++i) {
        std::cout << vec[i];
        if (i < vec.size() - 1) {
            std::cout << ", "; 
        }
    }
    std::cout << std::endl;
}


<|MERGE_RESOLUTION|>--- conflicted
+++ resolved
@@ -1020,11 +1020,6 @@
             coeff = std::complex<double>(0.0, -evolution_time);
         }
 
-<<<<<<< HEAD
-        std::complex<double> coeff(0.0, -evolution_time);
-
-=======
->>>>>>> 7a37a947
         apply_sqop(op);
         scale(coeff);
 
